--- conflicted
+++ resolved
@@ -4,11 +4,8 @@
 dist/
 *.egg-info/
 .eggs/
-<<<<<<< HEAD
-=======
 .DS_Store
 venv/
 .run/
 .pytest_cache/
->>>>>>> fce6e50b
 __pycache__/